--- conflicted
+++ resolved
@@ -67,10 +67,6 @@
                     </el-form-item>
                   </div>
                   <div class="form-column">
-<<<<<<< HEAD
-                    <el-form-item v-for="(model, index) in models" :key="`model-${index}`" :label="model.label"
-                                  class="model-item">
-=======
                     <div class="model-row">
                       <el-form-item label="语音活动检测(VAD)" class="model-item">
                         <div class="model-select-wrapper">
@@ -93,7 +89,6 @@
                     </div>
                     <el-form-item v-for="(model, index) in models.slice(2)" :key="`model-${index}`" :label="model.label"
                       class="model-item">
->>>>>>> ca1beb95
                       <div class="model-select-wrapper">
                         <el-select v-model="form.model[model.key]" filterable placeholder="请选择" class="form-select"
                                    @change="handleModelChange(model.type, $event)">
@@ -188,14 +183,6 @@
         }
       },
       models: [
-<<<<<<< HEAD
-        {label: '语音活动检测(VAD)', key: 'vadModelId', type: 'VAD'},
-        {label: '语音识别(ASR)', key: 'asrModelId', type: 'ASR'},
-        {label: '大语言模型(LLM)', key: 'llmModelId', type: 'LLM'},
-        {label: '意图识别(Intent)', key: 'intentModelId', type: 'Intent'},
-        {label: '记忆(Memory)', key: 'memModelId', type: 'Memory'},
-        {label: '语音合成(TTS)', key: 'ttsModelId', type: 'TTS'},
-=======
         { label: '语音活动检测(VAD)', key: 'vadModelId', type: 'VAD' },
         { label: '语音识别(ASR)', key: 'asrModelId', type: 'ASR' },
         { label: '大语言模型(LLM)', key: 'llmModelId', type: 'LLM' },
@@ -203,7 +190,6 @@
         { label: '意图识别(Intent)', key: 'intentModelId', type: 'Intent' },
         { label: '记忆(Memory)', key: 'memModelId', type: 'Memory' },
         { label: '语音合成(TTS)', key: 'ttsModelId', type: 'TTS' },
->>>>>>> ca1beb95
       ],
       modelOptions: {},
       templates: [],
