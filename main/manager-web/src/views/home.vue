--- conflicted
+++ resolved
@@ -1,47 +1,10 @@
 <template>
   <div class="welcome">
-<<<<<<< HEAD
-    <el-container style="height: 100%;">
-      <el-header class="header">
-        <div style="display: flex;justify-content: space-between;">
-          <div style="display: flex;align-items: center;gap: 8px;margin-top: 10px;">
-            <img src="@/assets/xiaozhi-logo.png" alt="" style="width: 45px;height: 45px;" />
-            <img src="@/assets/xiaozhi-ai.png" alt="" style="width: 70px;height: 13px;" />
-            <div class="equipment-management" @click="settingDevice=false">
-              <img src="@/assets/home/equipment.png" alt="" style="width: 12px;height: 11px;" />
-              设备管理
-            </div>
-            <div class="console">
-              <i class="el-icon-s-grid" style="font-size: 11px;color: #979db1;" />
-              控制台
-            </div>
-            <div class="equipment-management2">
-              设备管理
-              <img src="@/assets/home/close.png" alt="" style="width: 6px;height: 6px;" />
-            </div>
-          </div>
-          <div style="display: flex;align-items: center;gap: 8px;margin-top: 10px">
-            <div class="serach-box">
-              <el-input placeholder="输入名称搜索.." v-model="serach" style="border: none; background: transparent;" @keyup.enter.native="handleSearch"  />
-              <img src="@/assets/home/search.png" alt=""
-                style="width: 12px;height: 12px;margin-right: 11px;cursor: pointer;" @click="handleSearch" />
-            </div>
-            <img src="@/assets/home/avatar.png" alt="" style="width: 21px;height: 21px;" />
-            <div class="user-info">
-              {{ userInfo.username }}
-            </div>
-          </div>
-        </div>
-      </el-header>
-      <el-main style="padding: 15px;display: flex;flex-direction: column;">
-        <div v-show="!settingDevice">
-=======
       <!-- 公共头部 -->
       <HeaderBar />
       <el-main style="padding: 20px;display: flex;flex-direction: column;">
         <div>
           <!-- 首页内容 -->
->>>>>>> 50ecee99
           <div class="add-device">
             <div class="add-device-bg">
               <div class="hellow-text" style="margin-top: 30px;">
@@ -90,28 +53,6 @@
   data() {
     return {
       addDeviceDialogVisible: false,
-<<<<<<< HEAD
-      deviceCode: "", // 设备验证码
-      settingDevice: false,
-      form: {
-        name: "",
-        timbre: "",
-        introduction: "",
-        prompt: "",
-        model: ""
-      },
-      options: [{
-        value: '选项1',
-        label: '黄金糕'
-      }, {
-        value: '选项2',
-        label: '双皮奶'
-      }],
-      userInfo: {
-        username: '' // 初始化用户信息
-      }
-    };
-=======
       // 此处模拟设备列表（10条数据）
       devices: Array.from({ length: 10 }, (_, i) => ({
         id: i,
@@ -121,7 +62,6 @@
         appVersion: '1.1.0'
       }))
     }
->>>>>>> 50ecee99
   },
   methods: {
     showAddDialog() {
@@ -135,13 +75,6 @@
       // 根据需要处理添加设备后逻辑，比如刷新设备列表等
       console.log('设备验证码：', deviceCode)
     }
-<<<<<<< HEAD
-  },
-  mounted() {
-    // this.fetchUserInfo(); // 组件加载时获取用户信息
-    // this.getList(); // 初始化设备列表
-=======
->>>>>>> 50ecee99
   }
 }
 </script>
